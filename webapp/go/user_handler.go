package main

import (
	"bytes"
	"context"
	"crypto/sha256"
	"database/sql"
	"encoding/json"
	"errors"
	"fmt"
	"net/http"
	"time"

	"github.com/google/uuid"
	"github.com/gorilla/sessions"
	"github.com/hlts2/gocache"
	"github.com/labstack/echo-contrib/session"
	"github.com/labstack/echo/v4"
	"golang.org/x/crypto/bcrypt"
)

const (
	defaultSessionIDKey      = "SESSIONID"
	defaultSessionExpiresKey = "EXPIRES"
	defaultUserIDKey         = "USERID"
	defaultUsernameKey       = "USERNAME"
	bcryptDefaultCost        = bcrypt.MinCost
)

var fallbackImage = "../img/NoImage.jpg"

type UserModel struct {
	ID             int64  `db:"id"`
	Name           string `db:"name"`
	DisplayName    string `db:"display_name"`
	Description    string `db:"description"`
	HashedPassword string `db:"password"`
	DarkMode       bool   `db:"dark_mode"`
	Reactions      int64  `db:"reactions"`
	Tips           int64  `db:"tips"`
	LiveComments   int64  `db:"live_comments"`
	IconHash       []byte `db:"icon_hash"`
}

type User struct {
	ID          int64  `json:"id"`
	Name        string `json:"name"`
	DisplayName string `json:"display_name,omitempty"`
	Description string `json:"description,omitempty"`
	Theme       Theme  `json:"theme,omitempty"`
	IconHash    string `json:"icon_hash,omitempty"`
}

type Theme struct {
	ID       int64 `json:"id"`
	DarkMode bool  `json:"dark_mode"`
}

type ThemeModel struct {
	ID       int64 `db:"id"`
	UserID   int64 `db:"user_id"`
	DarkMode bool  `db:"dark_mode"`
}

type PostUserRequest struct {
	Name        string `json:"name"`
	DisplayName string `json:"display_name"`
	Description string `json:"description"`
	// Password is non-hashed password.
	Password string               `json:"password"`
	Theme    PostUserRequestTheme `json:"theme"`
}

type PostUserRequestTheme struct {
	DarkMode bool `json:"dark_mode"`
}

type LoginRequest struct {
	Username string `json:"username"`
	// Password is non-hashed password.
	Password string `json:"password"`
}

type PostIconRequest struct {
	Image []byte `json:"image"`
}

type PostIconResponse struct {
	ID int64 `json:"id"`
}

var iconCache = gocache.New(gocache.WithExpireAt(1500 * time.Millisecond))

func getIconHandler(c echo.Context) error {
	ctx := c.Request().Context()

	iconHash := c.Request().Header.Get("If-None-Match")
	c.Logger().Print(iconHash)

	username := c.Param("username")

	if iconHash != "" {
		cacheIconCacheHashStr, found := iconCache.Get(username)
		if found && iconHash == "\""+cacheIconCacheHashStr.(string)+"\"" {
			return c.NoContent(http.StatusNotModified)
		}
	}
	var user UserModel
	if err := dbConn.GetContext(ctx, &user, "SELECT `id`,`name`,`display_name`,`description`,`password`,`dark_mode`,`icon_hash` FROM users WHERE name = ?", username); err != nil {
		if errors.Is(err, sql.ErrNoRows) {
			return echo.NewHTTPError(http.StatusNotFound, "not found user that has the given username")
		}
		return echo.NewHTTPError(http.StatusInternalServerError, "failed to get user: "+err.Error())
	}
	c.Set(username, user.IconHash)

	if iconHash != "" {
		if fmt.Sprintf("\"%x\"", user.IconHash) == iconHash {
			return c.NoContent(http.StatusNotModified)
		}
	}

	var image struct {
		Image []byte `db:"image"`
	}
	if err := dbConn.GetContext(ctx, &image, "SELECT image FROM icons WHERE user_id = ?", user.ID); err != nil {
		if errors.Is(err, sql.ErrNoRows) {
			return c.File(fallbackImage)
		} else {
			return echo.NewHTTPError(http.StatusInternalServerError, "failed to get user icon: "+err.Error())
		}
	}
	return c.Blob(http.StatusOK, "image/jpeg", image.Image)
}

func postIconHandler(c echo.Context) error {
	ctx := c.Request().Context()

	if err := verifyUserSession(c); err != nil {
		// echo.NewHTTPErrorが返っているのでそのまま出力
		return err
	}

	// error already checked
	sess, _ := session.Get(defaultSessionIDKey, c)
	// existence already checked
	userID := sess.Values[defaultUserIDKey].(int64)

	var req *PostIconRequest
	if err := json.NewDecoder(c.Request().Body).Decode(&req); err != nil {
		return echo.NewHTTPError(http.StatusBadRequest, "failed to decode the request body as json")
	}

	// imageのsha256を計算
	hash := sha256.New()
	// hash doesn't returns error
	_, _ = hash.Write(req.Image)
	iconHash := hash.Sum(nil)

	tx, err := dbConn.BeginTxx(ctx, nil)
	if err != nil {
		return fmt.Errorf("failed to start tx: %w", err)
	}
	defer tx.Rollback()

	rs, err := tx.ExecContext(ctx, "INSERT INTO icons (user_id, image) VALUES (?, ?) as new_row ON DUPLICATE KEY UPDATE image = new_row.image", userID, req.Image)
	if err != nil {
		return echo.NewHTTPError(http.StatusInternalServerError, "failed to insert new user icon: "+err.Error())
	}

	if _, err := tx.ExecContext(ctx, "UPDATE users SET icon_hash = ? WHERE id = ?", iconHash, userID); err != nil {
		return echo.NewHTTPError(http.StatusInternalServerError, "failed to insert new user icon: "+err.Error())
	}

	if err := tx.Commit(); err != nil {
		return fmt.Errorf("tx error: %w", err)
	}

	iconID, err := rs.LastInsertId()
	if err != nil {
		return echo.NewHTTPError(http.StatusInternalServerError, "failed to get last inserted icon id: "+err.Error())
	}

	return c.JSON(http.StatusCreated, &PostIconResponse{
		ID: iconID,
	})
}

func getMeHandler(c echo.Context) error {
	ctx := c.Request().Context()

	if err := verifyUserSession(c); err != nil {
		// echo.NewHTTPErrorが返っているのでそのまま出力
		return err
	}

	// error already checked
	sess, _ := session.Get(defaultSessionIDKey, c)
	// existence already checked
	userID := sess.Values[defaultUserIDKey].(int64)

	userModel := UserModel{}
	err := dbConn.GetContext(ctx, &userModel, "SELECT `id`,`name`,`display_name`,`description`,`password`,`dark_mode`,`icon_hash` FROM users WHERE id = ?", userID)
	if errors.Is(err, sql.ErrNoRows) {
		return echo.NewHTTPError(http.StatusNotFound, "not found user that has the userid in session")
	}
	if err != nil {
		return echo.NewHTTPError(http.StatusInternalServerError, "failed to get user: "+err.Error())
	}

	user, err := fillUserResponse(ctx, userModel)
	if err != nil {
		return echo.NewHTTPError(http.StatusInternalServerError, "failed to fill user: "+err.Error())
	}

	return c.JSON(http.StatusOK, user)
}

// ユーザ登録API
// POST /api/register
func registerHandler(c echo.Context) error {
	ctx := c.Request().Context()
	defer c.Request().Body.Close()

	req := PostUserRequest{}
	if err := json.NewDecoder(c.Request().Body).Decode(&req); err != nil {
		return echo.NewHTTPError(http.StatusBadRequest, "failed to decode the request body as json")
	}

	if req.Name == "pipe" {
		return echo.NewHTTPError(http.StatusBadRequest, "the username 'pipe' is reserved")
	}

	hashedPassword, err := bcrypt.GenerateFromPassword([]byte(req.Password), bcryptDefaultCost)
	if err != nil {
		return echo.NewHTTPError(http.StatusInternalServerError, "failed to generate hashed password: "+err.Error())
	}

	tx, err := dbConn.BeginTxx(ctx, nil)
	if err != nil {
		return echo.NewHTTPError(http.StatusInternalServerError, "failed to begin transaction: "+err.Error())
	}
	defer tx.Rollback()

	userModel := UserModel{
		Name:           req.Name,
		DisplayName:    req.DisplayName,
		Description:    req.Description,
		HashedPassword: string(hashedPassword),
		DarkMode:       req.Theme.DarkMode,
		IconHash:       []byte{217, 248, 41, 78, 157, 137, 95, 129, 206, 98, 231, 61, 199, 213, 223, 248, 98, 164, 250, 64, 189, 78, 15, 236, 245, 63, 117, 38, 168, 237, 202, 192},
	}

	result, err := tx.NamedExecContext(ctx, "INSERT INTO users (name, display_name, description, password, dark_mode) VALUES(:name, :display_name, :description, :password, :dark_mode)", userModel)
	if err != nil {
		return echo.NewHTTPError(http.StatusInternalServerError, "failed to insert user: "+err.Error())
	}

	userID, err := result.LastInsertId()
	if err != nil {
		return echo.NewHTTPError(http.StatusInternalServerError, "failed to get last inserted user id: "+err.Error())
	}

	userModel.ID = userID

<<<<<<< HEAD
	themeModel := ThemeModel{
		UserID:   userID,
		DarkMode: req.Theme.DarkMode,
	}
	if _, err := tx.NamedExecContext(ctx, "INSERT INTO themes (user_id, dark_mode) VALUES(:user_id, :dark_mode)", themeModel); err != nil {
		return echo.NewHTTPError(http.StatusInternalServerError, "failed to insert user theme: "+err.Error())
	}

	// send to http request to isudns

	type RecordCreateParam struct {
		Username string `json:"username"`
	}
	param := RecordCreateParam{
		Username: req.Name,
	}
	b, err := json.Marshal(param)
	if err != nil {
		return echo.NewHTTPError(http.StatusInternalServerError, "failed to marshal json: "+err.Error())
	}

	client := http.Client{}
	reqIsuDNS, err := http.NewRequestWithContext(ctx, "POST", fmt.Sprintf("http://%s:8082/api/record", isuDNSServerAddress), bytes.NewBuffer(b))
	if err != nil {
		return echo.NewHTTPError(http.StatusInternalServerError, "failed to create request: "+err.Error())
	}
	resp, err := client.Do(reqIsuDNS)
	if err != nil {
		return echo.NewHTTPError(http.StatusInternalServerError, "failed to send request: "+err.Error())
	}
	if resp.StatusCode != http.StatusOK {
		return echo.NewHTTPError(http.StatusInternalServerError, "invalid response from isudns: "+err.Error())
=======
	if out, err := exec.Command("pdnsutil", "add-record", "u.isucon.dev", req.Name, "A", "0", powerDNSSubdomainAddress).CombinedOutput(); err != nil {
		return echo.NewHTTPError(http.StatusInternalServerError, string(out)+": "+err.Error())
>>>>>>> 589b82a3
	}
	defer resp.Body.Close()

	user, err := fillUserResponse(ctx, userModel)
	if err != nil {
		return echo.NewHTTPError(http.StatusInternalServerError, "failed to fill user: "+err.Error())
	}

	if err := tx.Commit(); err != nil {
		return echo.NewHTTPError(http.StatusInternalServerError, "failed to commit: "+err.Error())
	}

	return c.JSON(http.StatusCreated, user)
}

// ユーザログインAPI
// POST /api/login
func loginHandler(c echo.Context) error {
	ctx := c.Request().Context()
	defer c.Request().Body.Close()

	req := LoginRequest{}
	if err := json.NewDecoder(c.Request().Body).Decode(&req); err != nil {
		return echo.NewHTTPError(http.StatusBadRequest, "failed to decode the request body as json")
	}

	tx, err := dbConn.BeginTxx(ctx, nil)
	if err != nil {
		return echo.NewHTTPError(http.StatusInternalServerError, "failed to begin transaction: "+err.Error())
	}
	defer tx.Rollback()

	userModel := UserModel{}
	// usernameはUNIQUEなので、whereで一意に特定できる
	err = tx.GetContext(ctx, &userModel, "SELECT `id`,`name`,`display_name`,`description`,`password`,`dark_mode` FROM users WHERE name = ?", req.Username)
	if errors.Is(err, sql.ErrNoRows) {
		return echo.NewHTTPError(http.StatusUnauthorized, "invalid username or password")
	}
	if err != nil {
		return echo.NewHTTPError(http.StatusInternalServerError, "failed to get user: "+err.Error())
	}

	if err := tx.Commit(); err != nil {
		return echo.NewHTTPError(http.StatusInternalServerError, "failed to commit: "+err.Error())
	}

	err = bcrypt.CompareHashAndPassword([]byte(userModel.HashedPassword), []byte(req.Password))
	if err == bcrypt.ErrMismatchedHashAndPassword {
		return echo.NewHTTPError(http.StatusUnauthorized, "invalid username or password")
	}
	if err != nil {
		return echo.NewHTTPError(http.StatusInternalServerError, "failed to compare hash and password: "+err.Error())
	}

	sessionEndAt := time.Now().Add(1 * time.Hour)

	sessionID := uuid.NewString()

	sess, err := session.Get(defaultSessionIDKey, c)
	if err != nil {
		return echo.NewHTTPError(http.StatusUnauthorized, "failed to get session")
	}

	sess.Options = &sessions.Options{
		Domain: "u.isucon.dev",
		MaxAge: int(60000),
		Path:   "/",
	}
	sess.Values[defaultSessionIDKey] = sessionID
	sess.Values[defaultUserIDKey] = userModel.ID
	sess.Values[defaultUsernameKey] = userModel.Name
	sess.Values[defaultSessionExpiresKey] = sessionEndAt.Unix()

	if err := sess.Save(c.Request(), c.Response()); err != nil {
		return echo.NewHTTPError(http.StatusInternalServerError, "failed to save session: "+err.Error())
	}

	return c.NoContent(http.StatusOK)
}

// ユーザ詳細API
// GET /api/user/:username
func getUserHandler(c echo.Context) error {
	ctx := c.Request().Context()
	if err := verifyUserSession(c); err != nil {
		// echo.NewHTTPErrorが返っているのでそのまま出力
		return err
	}

	username := c.Param("username")

	tx, err := dbConn.BeginTxx(ctx, nil)
	if err != nil {
		return echo.NewHTTPError(http.StatusInternalServerError, "failed to begin transaction: "+err.Error())
	}
	defer tx.Rollback()

	userModel := UserModel{}
	if err := tx.GetContext(ctx, &userModel, "SELECT `id`,`name`,`display_name`,`description`,`password`,`dark_mode`,`icon_hash` FROM users WHERE name = ?", username); err != nil {
		if errors.Is(err, sql.ErrNoRows) {
			return echo.NewHTTPError(http.StatusNotFound, "not found user that has the given username")
		}
		return echo.NewHTTPError(http.StatusInternalServerError, "failed to get user: "+err.Error())
	}

	user, err := fillUserResponse(ctx, userModel)
	if err != nil {
		return echo.NewHTTPError(http.StatusInternalServerError, "failed to fill user: "+err.Error())
	}

	if err := tx.Commit(); err != nil {
		return echo.NewHTTPError(http.StatusInternalServerError, "failed to commit: "+err.Error())
	}

	return c.JSON(http.StatusOK, user)
}

func verifyUserSession(c echo.Context) error {
	sess, err := session.Get(defaultSessionIDKey, c)
	if err != nil {
		return echo.NewHTTPError(http.StatusUnauthorized, "failed to get session")
	}

	sessionExpires, ok := sess.Values[defaultSessionExpiresKey]
	if !ok {
		return echo.NewHTTPError(http.StatusForbidden, "failed to get EXPIRES value from session")
	}

	_, ok = sess.Values[defaultUserIDKey].(int64)
	if !ok {
		return echo.NewHTTPError(http.StatusUnauthorized, "failed to get USERID value from session")
	}

	now := time.Now()
	if now.Unix() > sessionExpires.(int64) {
		return echo.NewHTTPError(http.StatusUnauthorized, "session has expired")
	}

	return nil
}

func fillUserResponse(ctx context.Context, userModel UserModel) (User, error) {
	user := User{
		ID:          userModel.ID,
		Name:        userModel.Name,
		DisplayName: userModel.DisplayName,
		Description: userModel.Description,
		Theme: Theme{
			ID:       userModel.ID,
			DarkMode: userModel.DarkMode,
		},
		IconHash: fmt.Sprintf("%x", userModel.IconHash),
	}

	return user, nil
}<|MERGE_RESOLUTION|>--- conflicted
+++ resolved
@@ -9,6 +9,7 @@
 	"errors"
 	"fmt"
 	"net/http"
+	"os/exec"
 	"time"
 
 	"github.com/google/uuid"
@@ -263,7 +264,6 @@
 
 	userModel.ID = userID
 
-<<<<<<< HEAD
 	themeModel := ThemeModel{
 		UserID:   userID,
 		DarkMode: req.Theme.DarkMode,
@@ -273,10 +273,12 @@
 	}
 
 	// send to http request to isudns
-
 	type RecordCreateParam struct {
 		Username string `json:"username"`
 	}
+	if out, err := exec.Command("pdnsutil", "add-record", "u.isucon.dev", req.Name, "A", "0", powerDNSSubdomainAddress).CombinedOutput(); err != nil {
+		return echo.NewHTTPError(http.StatusInternalServerError, string(out)+": "+err.Error())
+	}
 	param := RecordCreateParam{
 		Username: req.Name,
 	}
@@ -296,10 +298,6 @@
 	}
 	if resp.StatusCode != http.StatusOK {
 		return echo.NewHTTPError(http.StatusInternalServerError, "invalid response from isudns: "+err.Error())
-=======
-	if out, err := exec.Command("pdnsutil", "add-record", "u.isucon.dev", req.Name, "A", "0", powerDNSSubdomainAddress).CombinedOutput(); err != nil {
-		return echo.NewHTTPError(http.StatusInternalServerError, string(out)+": "+err.Error())
->>>>>>> 589b82a3
 	}
 	defer resp.Body.Close()
 
