--- conflicted
+++ resolved
@@ -99,10 +99,6 @@
 
 	username := c.Param("username")
 
-<<<<<<< HEAD
-	var user UserModel
-	if err := dbConn.GetContext(ctx, &user, "SELECT * FROM users WHERE name = ?", username); err != nil {
-=======
 	if iconHash != "" {
 		cacheIconCacheHashStr, found := iconCache.Get(username)
 		if found && iconHash == "\""+cacheIconCacheHashStr.(string)+"\"" {
@@ -111,7 +107,6 @@
 	}
 	var user UserModel
 	if err := dbConn.GetContext(ctx, &user, "SELECT `id`,`name`,`display_name`,`description`,`password`,`dark_mode`,`icon_hash` FROM users WHERE name = ?", username); err != nil {
->>>>>>> a808590f
 		if errors.Is(err, sql.ErrNoRows) {
 			return echo.NewHTTPError(http.StatusNotFound, "not found user that has the given username")
 		}
@@ -120,54 +115,21 @@
 	c.Set(username, user.IconHash)
 
 	if iconHash != "" {
-<<<<<<< HEAD
-		cacheIconCacheHashStr, found := iconCache.Get(username)
-		if found && iconHash == "\""+cacheIconCacheHashStr.(string)+"\"" {
+		if fmt.Sprintf("\"%x\"", user.IconHash) == iconHash {
 			return c.NoContent(http.StatusNotModified)
 		}
-
-		var currentIconHash []byte
-		var currentIconHashStr string
-		if err := dbConn.GetContext(ctx, &currentIconHash, "SELECT icon_hash FROM icons WHERE user_id = ?", user.ID); err != nil {
-			if errors.Is(err, sql.ErrNoRows) {
-				currentIconHashStr = "d9f8294e9d895f81ce62e73dc7d5dff862a4fa40bd4e0fecf53f7526a8edcac0"
-			} else {
-				return echo.NewHTTPError(http.StatusInternalServerError, "failed to get user icon: "+err.Error())
-			}
-		} else {
-			currentIconHashStr = fmt.Sprintf("%x", currentIconHash)
-		}
-		if "\""+currentIconHashStr+"\"" == iconHash {
-=======
-		if fmt.Sprintf("\"%x\"", user.IconHash) == iconHash {
->>>>>>> a808590f
-			return c.NoContent(http.StatusNotModified)
-		}
 	}
 
 	var image struct {
-<<<<<<< HEAD
-		Image    []byte `db:"image"`
-		IconHash []byte `db:"icon_hash"`
-	}
-	if err := dbConn.GetContext(ctx, &image, "SELECT image, icon_hash FROM icons WHERE user_id = ?", user.ID); err != nil {
-=======
 		Image []byte `db:"image"`
 	}
 	if err := dbConn.GetContext(ctx, &image, "SELECT image FROM icons WHERE user_id = ?", user.ID); err != nil {
->>>>>>> a808590f
 		if errors.Is(err, sql.ErrNoRows) {
-			c.Set(username, "d9f8294e9d895f81ce62e73dc7d5dff862a4fa40bd4e0fecf53f7526a8edcac0")
 			return c.File(fallbackImage)
 		} else {
 			return echo.NewHTTPError(http.StatusInternalServerError, "failed to get user icon: "+err.Error())
 		}
 	}
-<<<<<<< HEAD
-	iconCache.Set(username, fmt.Sprintf("%x", image.IconHash))
-
-=======
->>>>>>> a808590f
 	return c.Blob(http.StatusOK, "image/jpeg", image.Image)
 }
 
@@ -195,11 +157,7 @@
 	_, _ = hash.Write(req.Image)
 	iconHash := hash.Sum(nil)
 
-<<<<<<< HEAD
-	rs, err := dbConn.ExecContext(ctx, "INSERT INTO icons (user_id, image, icon_hash) VALUES (?, ?, ?) as new_row ON DUPLICATE KEY UPDATE image = new_row.image, icon_hash = new_row.icon_hash", userID, req.Image, iconHash)
-=======
 	tx, err := dbConn.BeginTxx(ctx, nil)
->>>>>>> a808590f
 	if err != nil {
 		return fmt.Errorf("failed to start tx: %w", err)
 	}
@@ -214,8 +172,6 @@
 		return echo.NewHTTPError(http.StatusInternalServerError, "failed to insert new user icon: "+err.Error())
 	}
 
-<<<<<<< HEAD
-=======
 	if err := tx.Commit(); err != nil {
 		return fmt.Errorf("tx error: %w", err)
 	}
@@ -225,7 +181,6 @@
 		return echo.NewHTTPError(http.StatusInternalServerError, "failed to get last inserted icon id: "+err.Error())
 	}
 
->>>>>>> a808590f
 	return c.JSON(http.StatusCreated, &PostIconResponse{
 		ID: iconID,
 	})
@@ -245,11 +200,7 @@
 	userID := sess.Values[defaultUserIDKey].(int64)
 
 	userModel := UserModel{}
-<<<<<<< HEAD
-	err := dbConn.GetContext(ctx, &userModel, "SELECT * FROM users WHERE id = ?", userID)
-=======
 	err := dbConn.GetContext(ctx, &userModel, "SELECT `id`,`name`,`display_name`,`description`,`password`,`dark_mode`,`icon_hash` FROM users WHERE id = ?", userID)
->>>>>>> a808590f
 	if errors.Is(err, sql.ErrNoRows) {
 		return echo.NewHTTPError(http.StatusNotFound, "not found user that has the userid in session")
 	}
@@ -257,11 +208,7 @@
 		return echo.NewHTTPError(http.StatusInternalServerError, "failed to get user: "+err.Error())
 	}
 
-<<<<<<< HEAD
-	user, err := fillUserResponse(ctx, dbConn, userModel)
-=======
 	user, err := fillUserResponse(ctx, userModel)
->>>>>>> a808590f
 	if err != nil {
 		return echo.NewHTTPError(http.StatusInternalServerError, "failed to fill user: "+err.Error())
 	}
@@ -458,30 +405,7 @@
 	return nil
 }
 
-<<<<<<< HEAD
-type Querier interface {
-	GetContext(ctx context.Context, out interface{}, query string, args ...interface{}) error
-}
-
-func fillUserResponse(ctx context.Context, tx Querier, userModel UserModel) (User, error) {
-	themeModel := ThemeModel{}
-	if err := tx.GetContext(ctx, &themeModel, "SELECT * FROM themes WHERE user_id = ?", userModel.ID); err != nil {
-		return User{}, err
-	}
-
-	var iconHash []byte
-	var iconHashStr string
-	if err := tx.GetContext(ctx, &iconHash, "SELECT icon_hash FROM icons WHERE user_id = ?", userModel.ID); err != nil {
-		if !errors.Is(err, sql.ErrNoRows) {
-			return User{}, err
-		}
-		iconHashStr = "d9f8294e9d895f81ce62e73dc7d5dff862a4fa40bd4e0fecf53f7526a8edcac0"
-	} else {
-		iconHashStr = fmt.Sprintf("%x", iconHash)
-	}
-=======
 func fillUserResponse(ctx context.Context, userModel UserModel) (User, error) {
->>>>>>> a808590f
 	user := User{
 		ID:          userModel.ID,
 		Name:        userModel.Name,
